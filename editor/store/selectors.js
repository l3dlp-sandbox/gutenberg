--- conflicted
+++ resolved
@@ -1474,16 +1474,6 @@
 }
 
 /**
-<<<<<<< HEAD
- * Returns the current keyboard mode.
- *
- * @param {Object} state Editor state.
- *
- * @return {string}      Keyboard Mode
- */
-export function getKeyboardMode( state ) {
-	return state.keyboardMode;
-=======
  * Returns the Block List settings of a block if any.
  *
  * @param {Object}  state Editor state.
@@ -1517,5 +1507,15 @@
 		return supportedNestedBlocks;
 	}
 	return intersection( globallyEnabledBlockTypes, supportedNestedBlocks );
->>>>>>> 59efeb48
+}
+
+/**
+ * Returns the current keyboard mode.
+ *
+ * @param {Object} state Editor state.
+ *
+ * @return {string}      Keyboard Mode
+ */
+export function getKeyboardMode( state ) {
+	return state.keyboardMode;
 }