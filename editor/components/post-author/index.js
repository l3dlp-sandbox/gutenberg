--- conflicted
+++ resolved
@@ -1,20 +1,8 @@
-/**
-<<<<<<< HEAD
- * External dependencies
- */
-import { get, filter, throttle, union } from 'lodash';
-
 /**
  * WordPress dependencies
  */
 import { __ } from '@wordpress/i18n';
-import { withAPIData, withInstanceId, Autocomplete } from '@wordpress/components';
-=======
- * WordPress dependencies
- */
-import { __ } from '@wordpress/i18n';
 import { withInstanceId } from '@wordpress/components';
->>>>>>> 9870e81b
 import { Component, compose } from '@wordpress/element';
 import { withSelect, withDispatch } from '@wordpress/data';
 import { authorAutocompleter } from '../../../blocks/autocompleters';
@@ -49,14 +37,8 @@
 		onUpdateAuthor( Number( value.id ) );
 	}
 
-<<<<<<< HEAD
-
-	render() {
-		const { postAuthor, instanceId } = this.props;
-=======
 	render() {
 		const { postAuthor, instanceId, authors } = this.props;
->>>>>>> 9870e81b
 		const selectId = 'post-author-selector-' + instanceId;
 		const theAuthor = this.state.theAuthor;
 		console.log( theAuthor ? theAuthor.name : '' );
