/**
 * WordPress dependencies
 */
<<<<<<< HEAD
import { __ } from '@wordpress/i18n';
import { concatChildren } from '@wordpress/element';
=======
import { __, sprintf } from '@wordpress/i18n';
import { concatChildren, Fragment } from '@wordpress/element';
import { PanelBody, Toolbar } from '@wordpress/components';
import { createBlock, getPhrasingContentSchema } from '@wordpress/blocks';
>>>>>>> b2a04ab2
import {
	RichText,
<<<<<<< HEAD
} from '@wordpress/blocks';
=======
	BlockControls,
	InspectorControls,
	AlignmentToolbar,
} from '@wordpress/editor';
>>>>>>> b2a04ab2

/**
 * Internal dependencies
 */
import './editor.scss';
import { edit } from './edit';

export const name = 'core/heading';

export const settings = {
	title: __( 'Heading' ),

	description: __( 'Search engines use the headings to index the structure and content of your web pages.' ),

	icon: 'heading',

	category: 'common',

	keywords: [ __( 'title' ), __( 'subtitle' ) ],

	supports: {
		className: false,
		anchor: true,
	},

	attributes: {
		content: {
			type: 'array',
			source: 'children',
			selector: 'h1,h2,h3,h4,h5,h6',
		},
		nodeName: {
			type: 'string',
			source: 'property',
			selector: 'h1,h2,h3,h4,h5,h6',
			property: 'nodeName',
			default: 'H2',
		},
		align: {
			type: 'string',
		},
		placeholder: {
			type: 'string',
		},
	},

	transforms: {
		from: [
			{
				type: 'block',
				blocks: [ 'core/paragraph' ],
				transform: ( { content } ) => {
					return createBlock( 'core/heading', {
						content,
					} );
				},
			},
			{
				type: 'raw',
				selector: 'h1,h2,h3,h4,h5,h6',
				schema: {
					h1: { children: getPhrasingContentSchema() },
					h2: { children: getPhrasingContentSchema() },
					h3: { children: getPhrasingContentSchema() },
					h4: { children: getPhrasingContentSchema() },
					h5: { children: getPhrasingContentSchema() },
					h6: { children: getPhrasingContentSchema() },
				},
			},
			{
				type: 'pattern',
				regExp: /^(#{2,6})\s/,
				transform: ( { content, match } ) => {
					const level = match[ 1 ].length;

					return createBlock( 'core/heading', {
						nodeName: `H${ level }`,
						content,
					} );
				},
			},
		],
		to: [
			{
				type: 'block',
				blocks: [ 'core/paragraph' ],
				transform: ( { content } ) => {
					return createBlock( 'core/paragraph', {
						content,
					} );
				},
			},
		],
	},

	merge( attributes, attributesToMerge ) {
		return {
			content: concatChildren( attributes.content, attributesToMerge.content ),
		};
	},

<<<<<<< HEAD
	edit: edit,
=======
	edit( { attributes, setAttributes, mergeBlocks, insertBlocksAfter, onReplace, className } ) {
		const { align, content, nodeName, placeholder } = attributes;

		return (
			<Fragment>
				<BlockControls
					controls={
						'234'.split( '' ).map( ( level ) => ( {
							icon: 'heading',
							title: sprintf( __( 'Heading %s' ), level ),
							isActive: 'H' + level === nodeName,
							onClick: () => setAttributes( { nodeName: 'H' + level } ),
							subscript: level,
						} ) )
					}
				/>
				<InspectorControls>
					<PanelBody title={ __( 'Heading Settings' ) }>
						<p>{ __( 'Level' ) }</p>
						<Toolbar
							controls={
								'123456'.split( '' ).map( ( level ) => ( {
									icon: 'heading',
									title: sprintf( __( 'Heading %s' ), level ),
									isActive: 'H' + level === nodeName,
									onClick: () => setAttributes( { nodeName: 'H' + level } ),
									subscript: level,
								} ) )
							}
						/>
						<p>{ __( 'Text Alignment' ) }</p>
						<AlignmentToolbar
							value={ align }
							onChange={ ( nextAlign ) => {
								setAttributes( { align: nextAlign } );
							} }
						/>
					</PanelBody>
				</InspectorControls>
				<RichText
					wrapperClassName="wp-block-heading"
					tagName={ nodeName.toLowerCase() }
					value={ content }
					onChange={ ( value ) => setAttributes( { content: value } ) }
					onMerge={ mergeBlocks }
					onSplit={
						insertBlocksAfter ?
							( before, after, ...blocks ) => {
								setAttributes( { content: before } );
								insertBlocksAfter( [
									...blocks,
									createBlock( 'core/paragraph', { content: after } ),
								] );
							} :
							undefined
					}
					onRemove={ () => onReplace( [] ) }
					style={ { textAlign: align } }
					className={ className }
					placeholder={ placeholder || __( 'Write heading…' ) }
				/>
			</Fragment>
		);
	},
>>>>>>> b2a04ab2

	save( { attributes } ) {
		const { align, nodeName, content } = attributes;

		return (
			<RichText.Content
				tagName={ nodeName.toLowerCase() }
				style={ { textAlign: align } }
				value={ content }
			/>
		);
	},
};<|MERGE_RESOLUTION|>--- conflicted
+++ resolved
@@ -1,31 +1,16 @@
 /**
  * WordPress dependencies
  */
-<<<<<<< HEAD
 import { __ } from '@wordpress/i18n';
 import { concatChildren } from '@wordpress/element';
-=======
-import { __, sprintf } from '@wordpress/i18n';
-import { concatChildren, Fragment } from '@wordpress/element';
-import { PanelBody, Toolbar } from '@wordpress/components';
 import { createBlock, getPhrasingContentSchema } from '@wordpress/blocks';
->>>>>>> b2a04ab2
-import {
-	RichText,
-<<<<<<< HEAD
-} from '@wordpress/blocks';
-=======
-	BlockControls,
-	InspectorControls,
-	AlignmentToolbar,
-} from '@wordpress/editor';
->>>>>>> b2a04ab2
+import { RichText } from '@wordpress/editor';
 
 /**
  * Internal dependencies
  */
 import './editor.scss';
-import { edit } from './edit';
+import edit from './edit';
 
 export const name = 'core/heading';
 
@@ -121,74 +106,7 @@
 		};
 	},
 
-<<<<<<< HEAD
-	edit: edit,
-=======
-	edit( { attributes, setAttributes, mergeBlocks, insertBlocksAfter, onReplace, className } ) {
-		const { align, content, nodeName, placeholder } = attributes;
-
-		return (
-			<Fragment>
-				<BlockControls
-					controls={
-						'234'.split( '' ).map( ( level ) => ( {
-							icon: 'heading',
-							title: sprintf( __( 'Heading %s' ), level ),
-							isActive: 'H' + level === nodeName,
-							onClick: () => setAttributes( { nodeName: 'H' + level } ),
-							subscript: level,
-						} ) )
-					}
-				/>
-				<InspectorControls>
-					<PanelBody title={ __( 'Heading Settings' ) }>
-						<p>{ __( 'Level' ) }</p>
-						<Toolbar
-							controls={
-								'123456'.split( '' ).map( ( level ) => ( {
-									icon: 'heading',
-									title: sprintf( __( 'Heading %s' ), level ),
-									isActive: 'H' + level === nodeName,
-									onClick: () => setAttributes( { nodeName: 'H' + level } ),
-									subscript: level,
-								} ) )
-							}
-						/>
-						<p>{ __( 'Text Alignment' ) }</p>
-						<AlignmentToolbar
-							value={ align }
-							onChange={ ( nextAlign ) => {
-								setAttributes( { align: nextAlign } );
-							} }
-						/>
-					</PanelBody>
-				</InspectorControls>
-				<RichText
-					wrapperClassName="wp-block-heading"
-					tagName={ nodeName.toLowerCase() }
-					value={ content }
-					onChange={ ( value ) => setAttributes( { content: value } ) }
-					onMerge={ mergeBlocks }
-					onSplit={
-						insertBlocksAfter ?
-							( before, after, ...blocks ) => {
-								setAttributes( { content: before } );
-								insertBlocksAfter( [
-									...blocks,
-									createBlock( 'core/paragraph', { content: after } ),
-								] );
-							} :
-							undefined
-					}
-					onRemove={ () => onReplace( [] ) }
-					style={ { textAlign: align } }
-					className={ className }
-					placeholder={ placeholder || __( 'Write heading…' ) }
-				/>
-			</Fragment>
-		);
-	},
->>>>>>> b2a04ab2
+	edit,
 
 	save( { attributes } ) {
 		const { align, nodeName, content } = attributes;
