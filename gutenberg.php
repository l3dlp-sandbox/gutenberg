--- conflicted
+++ resolved
@@ -435,8 +435,8 @@
  * @return string The $classes string, with gutenberg-editor-page appended.
  */
 function gutenberg_add_admin_body_class( $classes ) {
-<<<<<<< HEAD
-	return "$classes gutenberg-editor-page";
+	// Default to is-fullscreen-mode to avoid jumps in the UI.
+	return "$classes gutenberg-editor-page is-fullscreen-mode";
 }
 
 /**
@@ -449,9 +449,4 @@
 	$settings['interval'] = 15;
 	return $settings;
 }
-add_filter( 'heartbeat_settings', 'wp_heartbeat_settings_gutenberg' );
-=======
-	// Default to is-fullscreen-mode to avoid jumps in the UI.
-	return "$classes gutenberg-editor-page is-fullscreen-mode";
-}
->>>>>>> 4b633d80
+add_filter( 'heartbeat_settings', 'wp_heartbeat_settings_gutenberg' );